/*
 * Licensed to the Apache Software Foundation (ASF) under one or more
 * contributor license agreements.  See the NOTICE file distributed with
 * this work for additional information regarding copyright ownership.
 * The ASF licenses this file to You under the Apache License, Version 2.0
 * (the "License"); you may not use this file except in compliance with
 * the License.  You may obtain a copy of the License at
 *
 *     http://www.apache.org/licenses/LICENSE-2.0
 *
 * Unless required by applicable law or agreed to in writing, software
 * distributed under the License is distributed on an "AS IS" BASIS,
 * WITHOUT WARRANTIES OR CONDITIONS OF ANY KIND, either express or implied.
 * See the License for the specific language governing permissions and
 * limitations under the License.
 */

'use strict';

const assert = require('assert');
const nock = require('nock');
const fs = require('fs');
const { execSync } = require('child_process');
const path = require('path');
const getPort = require('get-port');

const FAKE_OPENWHISK_SERVER = "https://example.com";
const FAKE_OPENWHISK_AUTH = "c3VwZXItc2VjcmV0LWtleQ==";
const FAKE_OPENWHISK_NAMESPACE = "test";

const WSKDEBUG_BACKUP_ACTION_SUFFIX = "_wskdebug_original";

let openwhisk;

function isDockerInstalled() {
    try {
        execSync("docker info", {stdio: 'ignore'});
    } catch (e) {
        throw new Error("Docker not available or running on local system. These unit tests require it.")
    }
}

async function beforeEach() {
    process.env.WSK_CONFIG_FILE = path.join(process.cwd(), "test/wskprops");
    // nock.recorder.rec({ enable_reqheaders_recording: true });
    openwhisk = nock(FAKE_OPENWHISK_SERVER);
    // openwhisk.log(console.log);
    mockOpenwhiskSwagger(openwhisk);

    // save current working dir
    this.cwd = process.cwd();

    // find free port
    this.port = await getPort(9229);
    console.log("[test] free port:", this.port);
}

function afterEach() {
    delete process.env.WSK_CONFIG_FILE;
    nock.cleanAll();

    // restore working dir from beforeEach()
    process.chdir(this.cwd);
}

function assertAllNocksInvoked() {
    assert(
        openwhisk.isDone(),
        "Expected these HTTP requests: " + openwhisk.pendingMocks().join()
    );
}

function openwhiskNock() {
    return openwhisk;
}

<<<<<<< HEAD
function openwhiskApiUrl() {
    return `/api/v1/namespaces/${FAKE_OPENWHISK_NAMESPACE}`;
}

=======
>>>>>>> 397aa85b
function openwhiskApiUrlActions() {
    return `/api/v1/namespaces/${FAKE_OPENWHISK_NAMESPACE}/actions`;
}

function openwhiskApiAuthHeader() {
    return `Basic ${FAKE_OPENWHISK_AUTH}`;
}

function agentRetryResponse() {
    return {
        response: {
            success: false,
            result: {
                error: {
                    error: "Please retry.",
                    code: 42 // retry
                }
            }
        }
    };
}

function agentExitResponse() {
    return {
        response: {
            success: false,
            result: {
                error: {
                    error: "Please exit, thanks.",
                    code: 43 // graceful exit
                }
            }
        }
    };
}

function mockAction(name, code, binary=false) {
    // reading action without code
    openwhisk
        .get(`${openwhiskApiUrlActions()}/${name}`)
        .matchHeader("authorization", openwhiskApiAuthHeader())
        .query({"code":"false"})
        .reply(200, nodejsActionDescription(name, binary));

    // with code
    const action = nodejsActionDescription(name, binary);
    action.exec.code = code;

    // reading action with code
    openwhisk
        .get(`${openwhiskApiUrlActions()}/${name}`)
        .matchHeader("authorization", openwhiskApiAuthHeader())
        .reply(200, action);
}

function mockCreateBackupAction(name, binary=false) {
    const backupName = name + WSKDEBUG_BACKUP_ACTION_SUFFIX;

    // wskdebug creating the backup action
    openwhisk
        .put(`${openwhiskApiUrlActions()}/${backupName}?overwrite=true`)
        .matchHeader("authorization", openwhiskApiAuthHeader())
        .reply(200, nodejsActionDescription(backupName, binary));
}

function mockInstallAgent(name) {
    // wskdebug overwriting the action with the agent
    openwhisk
        .put(
            `${openwhiskApiUrlActions()}/${name}?overwrite=true`,
            body => body.annotations.some(v => v.key === "wskdebug" && v.value === true)
        )
        .matchHeader("authorization", openwhiskApiAuthHeader())
        .reply(200, nodejsActionDescription(name));
}

function mockReadBackupAction(name, code, binary=false) {
    const backupName = name + WSKDEBUG_BACKUP_ACTION_SUFFIX;

    // reading it later on restore
    openwhisk
        .get(`${openwhiskApiUrlActions()}/${backupName}`)
        .matchHeader("authorization", openwhiskApiAuthHeader())
        .reply(200, Object.assign(nodejsActionDescription(backupName, binary), { exec: { code } }));
}

function mockRestoreAction(name, code, binary=false) {
    // restoring action
    openwhisk
        .put(
            `${openwhiskApiUrlActions()}/${name}?overwrite=true`,
            body => body.exec && body.exec.code === code
        )
        .matchHeader("authorization", openwhiskApiAuthHeader())
        .reply(200, nodejsActionDescription(name, binary));
}

function mockRemoveBackupAction(name) {
    const backupName = name + WSKDEBUG_BACKUP_ACTION_SUFFIX;

    // removing backup after restore
    openwhisk
        .delete(`${openwhiskApiUrlActions()}/${backupName}`)
        .matchHeader("authorization", openwhiskApiAuthHeader())
        .reply(200);
}

function expectAgent(name, code, binary=false) {
    mockCreateBackupAction(name, binary);
    mockInstallAgent(name);

    // shutdown/restore process
    mockReadBackupAction(name, code, binary);
    mockRestoreAction(name, code, binary);
    mockRemoveBackupAction(name);
}

function nockActivation(name, bodyFn) {
    return openwhisk
        .post(`${openwhiskApiUrlActions()}/${name}`, bodyFn)
        .query(true) // support both ?blocking=true and non blocking (no query params)
        .matchHeader("authorization", openwhiskApiAuthHeader());
}

function mockAgentPoll(name) {
    return nockActivation(name, body => body.$waitForActivation === true)
        .optionally()
        .reply(502, agentRetryResponse())
        .persist();
}

function expectAgentInvocation(name, params, result) {
    params = params || {};
    const activationId = Date.now();
    result.$activationId = activationId;

    // wskdebug agent ping for new activation
    nockActivation(name, body => body.$waitForActivation === true)
        .reply(200, {
            response: {
                result: Object.assign(params, { $activationId: activationId })
            }
        });

    // wskdebug sending result back to agent
    nockActivation(
        name,
        body => {
            assert.deepStrictEqual(body, result);
            return true;
        }
    ).reply(200, {
        response: {
            result: {
                message: "Completed"
            }
        }
    });

    // graceful shutdown for wskdebug to end test
    nockActivation(name, body => body.$waitForActivation === true)
        .reply(502, {
            response: {
                success: false,
                result: {
                    error: {
                        error: "Please exit, thanks.",
                        code: 43 // graceful exit
                    }
                }
            }
        });
}

function mockActionAndInvocation(action, code, params, expectedResult, binary=false) {
    mockAction(action, code, binary);
    expectAgent(action, code, binary);

    expectAgentInvocation(action, params, expectedResult);
}

function mockActionDoubleInvocation(action, code, params, result1, runBetween, result2, binary=false) {
    params = params || {};
    const activationId = Date.now();
    result1.$activationId = activationId;

    mockAction(action, code, binary);
    expectAgent(action, code, binary);

    // 1st activation
    nockActivation(action, body => body.$waitForActivation === true)
        .reply(200, {
            response: {
                result: Object.assign(params, { $activationId: activationId })
            }
        });

    // wskdebug sending result back to agent
    nockActivation(
        action,
        body => {
            assert.deepStrictEqual(body, result1);
            return true;
        }
    ).reply(200, {
        response: {
            result: {
                message: "Completed"
            }
        }
    });

    // 2nd activation
    const activationId2 = Date.now() + "-second";
    result2.$activationId = activationId2;

    nockActivation(action, body => body.$waitForActivation === true)
        .reply(200, () => {
            runBetween();
            return {
                response: {
                    result: Object.assign(params, { $activationId: activationId2 })
                }
            }
        });

    // wskdebug sending 2nd result back to agent
    nockActivation(
        action,
        body => {
            assert.deepStrictEqual(body, result2);
            return true;
        }
    ).reply(200, {
        response: {
            result: {
                message: "Completed"
            }
        }
    });

    // graceful shutdown for wskdebug to end test
    nockActivation(action, body => body.$waitForActivation === true)
        .reply(502, {
            response: {
                success: false,
                result: {
                    error: {
                        error: "Please exit, thanks.",
                        code: 43 // graceful exit
                    }
                }
            }
        });
}

// --------------------------------------------< internal >---------------

function nodejsActionDescription(name, binary=false) {
    return {
        "annotations":[
            { "key": "exec", "value": "nodejs:10" },
            { "key": "provide-api-key", "value": true }
        ],
        "exec":{
            "kind": "nodejs:10",
            "binary": binary
        },
        "limits":{
            "concurrency": 200,
            "logs": 10,
            "memory": 256,
            "timeout": 300000
        },
        "name": name,
        "namespace": FAKE_OPENWHISK_NAMESPACE,
        "parameters": [],
        "publish": false,
        "version": "0.0.1"
    };
}

function mockOpenwhiskSwagger(openwhisk) {
    // mock swagger api response
    openwhisk
        .get('/')
        .optionally()
        .matchHeader("accept", "application/json")
        .matchHeader("authorization", openwhiskApiAuthHeader())
        .reply(200, {
            "api_paths": ["/api/v1"],
            "description": "OpenWhisk",
            "limits": {
                "actions_per_minute":600,
                "concurrent_actions":100,
                "max_action_duration":3600000,
                "max_action_logs":10485760,
                "max_action_memory":52428800000,
                "min_action_duration":100,
                "min_action_logs":0,
                "min_action_memory":134217728,
                "sequence_length":50,
                "triggers_per_minute":600
            },
            "runtimes":{
                "nodejs": [
                    {
                        "kind":"nodejs:10",
                        "attached":true,
                        "default":true,
                        "deprecated":false,
                        "image":"bladerunner/adobe-action-nodejs-v10:3.0.21",
                        "requireMain":false
                    },{
                        "kind":"nodejs",
                        "attached":true,
                        "default":false,
                        "deprecated":true,
                        "image":"bladerunner/adobe-action-nodejs-v10-fat:3.0.17",
                        "requireMain":false
                    },{
                        "kind":"nodejs:10-fat",
                        "attached":true,
                        "default":false,
                        "deprecated":true,
                        "image":"bladerunner/adobe-action-nodejs-v10-fat:3.0.17",
                        "requireMain":false
                    },{
                        "kind":"nodejs:6",
                        "attached":true,
                        "default":false,
                        "deprecated":true,
                        "image":"bladerunner/adobe-action-nodejs-v10-fat:3.0.17",
                        "requireMain":false
                    },{
                        "kind":"nodejs:8",
                        "attached":true,
                        "default":false,
                        "deprecated":true,
                        "image":"bladerunner/adobe-action-nodejs-v10-fat:3.0.17",
                        "requireMain":false
                    }
                ]
            },
            "support":{
                "github":"https://github.com/apache/openwhisk/issues",
                "slack":"http://slack.openwhisk.org"
            }
        });

    openwhisk
        .get('/api/v1')
        .optionally()
        .matchHeader("accept", "application/json")
        .matchHeader("authorization", openwhiskApiAuthHeader())
        .reply(200,{
            "api_version":"1.0.0",
            "api_version_path":"v1",
            "build":"2019-11-08 - a",
            "buildno":"v58 - runtime-prs-v59-f7774d5",
            "description":"OpenWhisk API",
            "swagger_paths": {
                "api-docs":"/api-docs",
                "ui":"/docs"
            }
        });

    openwhisk
        .get('/api/v1/api-docs')
        .optionally()
        .matchHeader("accept", "application/json")
        .matchHeader("authorization", openwhiskApiAuthHeader())
        .reply(200, JSON.parse(fs.readFileSync("./test/openwhisk-swagger.json")));
}

// --------------------------------------------< utils >---------------

let capture;

function startCaptureStdout() {
    endCaptureStdout();
    global.disableMochaLogFile = true;

    capture = {
        stdout: "",
        stderr: "",
        original: {
            stdoutWrite: process.stdout.write,
            stderrWrite: process.stderr.write
        }
    };
    process.stdout.write = function(string) {
        capture.stdout += string;
    };
    process.stderr.write = function(string) {
        capture.stderr += string;
    };
}

function endCaptureStdout() {
    delete global.disableMochaLogFile;

    if (capture && capture.original) {
        process.stdout.write = capture.original.stdoutWrite;
        process.stderr.write = capture.original.stderrWrite;
        delete capture.original;
    }
    if (capture) {
        return {
            stdout: capture.stdout,
            stderr: capture.stderr
        };
    } else {
        return {};
    }
}

async function sleep(millis) {
    return new Promise(resolve => setTimeout(resolve, millis));
}

function touchFile(file) {
    fs.utimesSync(file, Date.now(), Date.now());
}

function hasNotTimedOut(testCtx) {
    if (!testCtx.test) {
        return false;
    }
    if (testCtx.test.__deadline === undefined) {
        testCtx.test.__deadline = Date.now() + testCtx.timeout() * 0.8;
        return true;
    }
    return Date.now() < testCtx.test.__deadline;
}

// --------------------------------------------< exports >---------------

module.exports = {
    isDockerInstalled,
    beforeEach,
    afterEach,
    assertAllNocksInvoked,
    // mock
    mockActionAndInvocation,
    mockActionDoubleInvocation,
    // advanced
    openwhiskNock,
<<<<<<< HEAD
    openwhiskApiUrl,
=======
>>>>>>> 397aa85b
    openwhiskApiUrlActions,
    openwhiskApiAuthHeader,
    mockAction,
    mockCreateBackupAction,
    mockInstallAgent,
    mockReadBackupAction,
    mockRestoreAction,
    mockRemoveBackupAction,
    nodejsActionDescription,
    expectAgent,
    nockActivation,
    expectAgentInvocation,
    mockAgentPoll,
    agentRetryResponse,
    agentExitResponse,
    // utils
    startCaptureStdout,
    endCaptureStdout,
    sleep,
    touchFile,
    hasNotTimedOut
}<|MERGE_RESOLUTION|>--- conflicted
+++ resolved
@@ -74,13 +74,11 @@
     return openwhisk;
 }
 
-<<<<<<< HEAD
 function openwhiskApiUrl() {
     return `/api/v1/namespaces/${FAKE_OPENWHISK_NAMESPACE}`;
 }
 
-=======
->>>>>>> 397aa85b
+
 function openwhiskApiUrlActions() {
     return `/api/v1/namespaces/${FAKE_OPENWHISK_NAMESPACE}/actions`;
 }
@@ -529,10 +527,7 @@
     mockActionDoubleInvocation,
     // advanced
     openwhiskNock,
-<<<<<<< HEAD
     openwhiskApiUrl,
-=======
->>>>>>> 397aa85b
     openwhiskApiUrlActions,
     openwhiskApiAuthHeader,
     mockAction,
